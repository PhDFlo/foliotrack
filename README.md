<p align="center">
  <img src="images/logo.jpg" alt="foliotrack Logo" width="80%">
</p>

foliotrack is a Python package to manage, optimize and rebalance securities, including Exchange-Traded Funds (ETFs). Given a set of securities and their target allocation weights, the packages methods compute the optimal investment adjustments required to align the portfolio with the desired strategy.

## Key Features

- Mathematical Optimization: Uses Mixed-Integer Quadratic Programming (MIQP) to determine the most efficient asset allocation while respecting constraints (e.g., lot sizes, transaction costs).
- Solver Integration: Leverages [CVXPY](https://www.cvxpy.org/) for convex optimization modeling and [PySCIPOpt](https://github.com/scipopt/PySCIPOpt) as the underlying solver.
- Real-Time Data Fetching:
  - Security prices via [yfinance](https://github.com/ranaroussi/yfinance) (Yahoo Finance API).
  - Currency conversion via [ecbdata](https://github.com/LucaMingarelli/ecbdata) (European Central bank data) for multi-currency portfolios.

## Use Case

Ideal for investors, financial advisors, and algorithmic traders seeking to:

- Automated Rebalancing – Maintains target asset allocations with minimal manual intervention, ensuring alignment with investment strategies.
<<<<<<< HEAD
=======

>>>>>>> 75d14a5a
- Multi-Currency Support – Dynamically adjusts for exchange rate fluctuations, enabling accurate valuation and rebalancing of global portfolios.

## Project Structure

- `main.py`: Example usage and entry point.
- `foliotrack/Currency.py`: Defines the `Currency` class to get currencies informations like symbol and exchange rate.
- `foliotrack/Security.py`: Defines the `Security` class for representing individual securities.
- `foliotrack/Portfolio.py`: Defines the `Portfolio` class.
- `foliotrack/Equilibrate.py`: Defines the `Equilibrate` class which contains the portfolio optimization algorithm.
<<<<<<< HEAD
- `pyproject.toml`: Project metadata and dependencies.
=======
- `Tools/Contract_security_comparator.py`: Interactive command-line tool to compare security investment contracts with fees and capital gains tax.
>>>>>>> 75d14a5a

## Installation

Clone the repository from Github

```
git clone git@github.com:PhDFlo/foliotrack.git
```

In the `foliotrack` folder create the python environment using [uv](https://github.com/astral-sh/uv):

```
uv sync
source .venv/bin/activate
```

<<<<<<< HEAD
## Usage Example
=======
## Python Example Usage
>>>>>>> 75d14a5a

```python
import logging
from foliotrack.Security import Security
from foliotrack.Portfolio import Portfolio
from foliotrack.Equilibrate import Equilibrate

logging.basicConfig(level=logging.INFO)

def main():
    # Create security instances
    security1 = Security(
        name="Amundi MSCI World UCITS Security",
        ticker="AMDW",
        currency="EUR",
        price_in_security_currency=500.0,
        yearly_charge=0.2,
        target_share=0.5,
        number_held=20.0,
    )
    security2 = Security(
        name="Vanguard S&P 500 UCITS Security",
        ticker="VUSA.AS",
        currency="USD",
        price_in_security_currency=300.0,
        yearly_charge=0.1,
        target_share=0.2,
        number_held=1.0,
    )
    security3 = Security(
        name="iShares Core MSCI Emerging Markets IMI UCITS Security",
        ticker="EIMI.L",
        currency="EUR",
        price_in_security_currency=200.0,
        yearly_charge=0.25,
        target_share=0.3,
        number_held=3.0,
    )

    # Create a Portfolio instance
    portfolio = Portfolio()
    portfolio.add_security(security1)
    portfolio.add_security(security2)
    portfolio.add_security(security3)

    portfolio.to_json("Portfolios/investment_example.json")

    portfolio.update_security_prices()  # Update prices from yfinance
    portfolio.compute_actual_shares()

    # Solve for equilibrium
    Equilibrate.solve_equilibrium(
        portfolio.securities, investment_amount=1000.0, min_percent_to_invest=0.99
    )

    # Log portfolio info
    info = portfolio.get_portfolio_info()
    logging.info("Portfolio info:")
    for security_info in info:
        logging.info(f"Security:")
        for k, v in security_info.items():
            logging.info(f"  {k}: {v}")

if __name__ == "__main__":
    main()
```

Which produces the following output:

```
INFO:root:Security 'Amundi MSCI World UCITS Security' added to portfolio with share 0.5 and number held 20.0.
INFO:root:Security 'NVIDIA Corporation' added to portfolio with share 0.2 and number held 1.0.
INFO:root:Security 'iShares Core MSCI Emerging Markets IMI UCITS Security' added to portfolio with share 0.3 and number held 3.0.
INFO:root:Portfolio shares sum equal to 1. Portfolio is complete.
INFO:root:Portfolio saved to Portfolios/investment_example.json
INFO:root:Portfolio shares sum equal to 1. Portfolio is complete.
INFO:root:Optimisation status: optimal
INFO:root:Number of each Security to buy:
INFO:root:  Amundi MSCI World UCITS Security: 1 units
INFO:root:  NVIDIA Corporation: 1 units
INFO:root:  iShares Core MSCI Emerging Markets IMI UCITS Security: 7 units
INFO:root:Amount to spend and final share of each Security:
INFO:root:  Amundi MSCI World UCITS Security: 45.61€, Final share = 0.5678
INFO:root:  NVIDIA Corporation: 151.75€, Final share = 0.1799
INFO:root:  iShares Core MSCI Emerging Markets IMI UCITS Security: 297.99€, Final share = 0.2523
INFO:root:Total amount to invest: 495.35€
INFO:root:Portfolio info:
INFO:root:Security:
INFO:root:  name: Amundi MSCI World UCITS Security
INFO:root:  ticker: AMDW
INFO:root:  currency: EUR
INFO:root:  symbol: €
INFO:root:  exchange_rate: 1.0
INFO:root:  price_in_security_currency: 45.61
INFO:root:  price_in_portfolio_currency: 45.61
INFO:root:  yearly_charge: 0.2
INFO:root:  number_held: 20.0
INFO:root:  number_to_buy: 1
INFO:root:  amount_to_invest: 45.61
INFO:root:  amount_invested: 912.2
INFO:root:  target_share: 0.5
INFO:root:  actual_share: 0.77
INFO:root:  final_share: 0.5678
INFO:root:Security:
INFO:root:  name: NVIDIA Corporation
INFO:root:  ticker: NVDA
INFO:root:  currency: USD
INFO:root:  symbol: $
INFO:root:  exchange_rate: 0.8533879501621437
INFO:root:  price_in_security_currency: 177.82
INFO:root:  price_in_portfolio_currency: 151.7494452978324
INFO:root:  yearly_charge: 0.1
INFO:root:  number_held: 1.0
INFO:root:  number_to_buy: 1
INFO:root:  amount_to_invest: 151.75
INFO:root:  amount_invested: 151.7494452978324
INFO:root:  target_share: 0.2
INFO:root:  actual_share: 0.13
INFO:root:  final_share: 0.1799
INFO:root:Security:
INFO:root:  name: iShares Core MSCI Emerging Markets IMI UCITS Security
INFO:root:  ticker: EIMI.L
INFO:root:  currency: EUR
INFO:root:  symbol: €
INFO:root:  exchange_rate: 1.0
INFO:root:  price_in_security_currency: 42.57
INFO:root:  price_in_portfolio_currency: 42.57
INFO:root:  yearly_charge: 0.25
INFO:root:  number_held: 3.0
INFO:root:  number_to_buy: 7
INFO:root:  amount_to_invest: 297.99
INFO:root:  amount_invested: 127.71000000000001
INFO:root:  target_share: 0.3
INFO:root:  actual_share: 0.11
INFO:root:  final_share: 0.2523
```

## Tools

### Security Contract Comparator Usage

The `Contract_security_comparator.py` script allows you to simulate and compare the evolution of multiple securities investment contracts, each with its own fees and capital gains tax. You can define any number of contracts directly from the command line. It provides quantitative information to choose the best contract for investing on a particular security.

## Requirements

- Python 3.12+
- numpy
- cvxpy
- pyscipopt
- pandas
- yfinance
- ecbdata
- pytest

## License

MIT License<|MERGE_RESOLUTION|>--- conflicted
+++ resolved
@@ -17,10 +17,6 @@
 Ideal for investors, financial advisors, and algorithmic traders seeking to:
 
 - Automated Rebalancing – Maintains target asset allocations with minimal manual intervention, ensuring alignment with investment strategies.
-<<<<<<< HEAD
-=======
-
->>>>>>> 75d14a5a
 - Multi-Currency Support – Dynamically adjusts for exchange rate fluctuations, enabling accurate valuation and rebalancing of global portfolios.
 
 ## Project Structure
@@ -30,11 +26,6 @@
 - `foliotrack/Security.py`: Defines the `Security` class for representing individual securities.
 - `foliotrack/Portfolio.py`: Defines the `Portfolio` class.
 - `foliotrack/Equilibrate.py`: Defines the `Equilibrate` class which contains the portfolio optimization algorithm.
-<<<<<<< HEAD
-- `pyproject.toml`: Project metadata and dependencies.
-=======
-- `Tools/Contract_security_comparator.py`: Interactive command-line tool to compare security investment contracts with fees and capital gains tax.
->>>>>>> 75d14a5a
 
 ## Installation
 
@@ -51,11 +42,7 @@
 source .venv/bin/activate
 ```
 
-<<<<<<< HEAD
 ## Usage Example
-=======
-## Python Example Usage
->>>>>>> 75d14a5a
 
 ```python
 import logging
